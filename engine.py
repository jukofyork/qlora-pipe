from collections import deque

import torch
from torch import nn

import deepspeed
from deepspeed.accelerator import get_accelerator
from deepspeed import comm as dist
from deepspeed.runtime.config import DeepSpeedConfig
from deepspeed.runtime.pipe.engine import PipelineEngine, TRAIN_BATCH_TIMER, PIPE_SEND_OUTPUT_TIMER, PIPE_SEND_GRAD_TIMER, PIPE_RECV_INPUT_TIMER, PIPE_RECV_GRAD_TIMER, BATCH_INPUT_TIMER
from deepspeed.runtime.pipe import schedule, p2p
from deepspeed.runtime.utils import PartitionedTensor
from deepspeed.runtime.activation_checkpointing import checkpointing as ds_checkpointing
from deepspeed.runtime.pipe.module import PipelineModule
from deepspeed.runtime import utils as ds_utils
from deepspeed.runtime.pipe.module import LayerSpec
from deepspeed.runtime.pipe.topology import ProcessTopology
from deepspeed.runtime.pipe.schedule import (
    PipeSchedule, OptimizerStep, ReduceGrads, ReduceTiedGrads, PipeInstruction, BufferOpInstruction, LoadMicroBatch, ForwardPass, BackwardPass,
    SendActivation, RecvActivation, SendGrad, RecvGrad, _is_even, _is_odd,
)

from utils import eta_str, log


def initialize(args=None,
               model=None,
               model_parameters=None,
               optimizer=None,
               lora_model=None,
               config=None,
               tokenizer=None):
    assert model is not None, "deepspeed.initialize requires a model"

    dist_backend = get_accelerator().communication_backend_name()
    dist.init_distributed(dist_backend=dist_backend)

    if hasattr(args, "deepspeed_config") and args.deepspeed_config is not None:
        config = args.deepspeed_config

    mpu = model.mpu()
    config_class = DeepSpeedConfig(config, mpu)
    engine = CustomPipelineEngine(
        args=args,
        model=model,
        optimizer=optimizer,
        model_parameters=model_parameters,
        mpu=mpu,
        config=config,
        config_class=config_class,
        lora_model=lora_model,
        tokenizer=tokenizer,
    )

    return engine, engine.optimizer


class LoadMicroBatchMultipleBuffers(PipeInstruction):
    def __init__(self, *buffer_ids, **kwargs):
        super().__init__(buffer_ids=buffer_ids, **kwargs)


class ReferenceLogitsForwardPass(BufferOpInstruction):
    pass


class CustomPipelineEngine(PipelineEngine):
    def __init__(self, *args, lora_model=None, tokenizer=None, **kwargs):
        super().__init__(*args, **kwargs)
        self.total_steps = None
        self.etas = deque()
        self.rl_config = {}
        # Assign list to avoid registering the nn.Module
        self.lora_model = [lora_model]
        self.tokenizer = tokenizer
        eos_token_ids = set()
        if self.tokenizer is not None and self.tokenizer.eos_token_id is not None:
            eos_token_ids.add(self.tokenizer.eos_token_id)
        model_config = self.module.model.config
        if model_config.eos_token_id:
            model_eos_token_ids = model_config.eos_token_id
            if isinstance(model_eos_token_ids, int):
                model_eos_token_ids = [model_eos_token_ids]
            eos_token_ids.update(model_eos_token_ids)
        self.eos_token_ids = eos_token_ids


    def configure_rl(self, rl_config):
        self.rl_config = rl_config


    def train_batch(self):
        if not torch._C.is_grad_enabled():
            raise RuntimeError(f'train_batch() requires gradients enabled. Use eval_batch() instead.')

        # sequence length may change between macro batches (but not between gradient accumulation steps)
        self.reset_activation_shape()

        self.module.train()
        self._compute_loss = True

        # Do the work
        self.timers(TRAIN_BATCH_TIMER).start()
        if self.rl_config.get('method', None) == 'dpo':
            sched = DPOTrainSchedule(micro_batches=self.micro_batches, stages=self.num_stages, stage_id=self.stage_id)
        else:
            sched = schedule.TrainSchedule(micro_batches=self.micro_batches, stages=self.num_stages, stage_id=self.stage_id)
        self._exec_schedule(sched)
        agg_losses = self._aggregate_total_losses()
        # Actual training loss is always the first item.
        self.agg_train_loss = agg_losses[0].mean()

        self.timers(TRAIN_BATCH_TIMER).stop()

        if self.global_steps % self.steps_per_print() == 0:
            if self.global_rank == 0:
                elapsed = self.timers(TRAIN_BATCH_TIMER).elapsed(reset=True) / 1000.0
                iter_time = elapsed / self.steps_per_print()
                eta = iter_time * (self.total_steps - self.global_steps)
                self.etas.append(eta)
                while len(self.etas) > 10:
                    self.etas.popleft()
                rolling_eta = sum(self.etas) / len(self.etas)
                tput = self.train_batch_size() / iter_time
                log(f'step: {self.global_steps:>5} / {self.total_steps:>5} '
                    f'loss: {self.agg_train_loss:0.4f} '
                    f'iter time (s): {iter_time:0.3f} '
                    f'samples/sec: {tput:0.3f} '
                    f'eta: {eta_str(rolling_eta)} ')
            else:
                self.timers(TRAIN_BATCH_TIMER).elapsed(reset=True)

        # Monitoring
        if self.global_rank == 0 and self.monitor.enabled:
            self.summary_events = [(f'Train/Samples/train_loss', self.agg_train_loss.mean().item(),
                                    self.global_samples)]
            self.monitor.write_events(self.summary_events)

        if self.wall_clock_breakdown() and self.global_steps % self.steps_per_print() == 0:
            self.timers.log([
                PIPE_SEND_OUTPUT_TIMER,
                PIPE_SEND_GRAD_TIMER,
                PIPE_RECV_INPUT_TIMER,
                PIPE_RECV_GRAD_TIMER,
            ])

        return agg_losses


    def eval_batch(self, data_iter):
        # sequence length may change between macro batches (but not between gradient accumulation steps)
        self.reset_activation_shape()

        self.module.eval()
        self._compute_loss = True

        # Use the provided data iterator
        train_iterator = self.data_iterator
        self.set_dataiterator(data_iter)

        # Do the work
        if self.rl_config.get('method', None) == 'dpo':
            sched = DPOInferenceSchedule(micro_batches=self.micro_batches, stages=self.num_stages, stage_id=self.stage_id)
        else:
            sched = schedule.InferenceSchedule(micro_batches=self.micro_batches, stages=self.num_stages, stage_id=self.stage_id)

        # prevent dead-lock with multiple evals sequence
        dist.barrier()

        with torch.no_grad():
            self._exec_schedule(sched)

        # list of losses
        agg_eval_losses = self._aggregate_total_losses()

        if self.global_rank == 0 and self.monitor.enabled:
            self.summary_events = [(f'Train/Samples/eval_loss', agg_eval_losses[0].mean().item(), self.global_samples)]
            self.monitor.write_events(self.summary_events)

        # Restore the training iterator
        self.set_dataiterator(train_iterator)

        return agg_eval_losses


    def sample_batch(self, prompts, max_new_tokens=1e9):
        assert isinstance(prompts, (list, tuple))
        self.reset_activation_shape()
        self.module.eval()
        self.module.set_sampling_mode(True)
        train_iterator = self.data_iterator
        original_micro_batches = self.micro_batches
        self.micro_batches = len(prompts)
        dist.barrier()

        if self.is_first_stage():
            # Tokenizer returns dict with 'input_ids', 'attention_mask' keys.
            # Tensors have batch dimension because we pass list of prompts.
            examples = []
            for prompt in prompts:
                if not isinstance(prompt, (list, tuple)):
                    prompt = [prompt]
                examples.append(self.tokenizer(prompt, return_tensors='pt', padding=True))
        else:
            examples = None
        with torch.no_grad():
            examples = self._exec_sampling_schedule(examples, max_new_tokens=max_new_tokens)
        text = [self.tokenizer.batch_decode(example['input_ids']) for example in examples]
        self.set_dataiterator(train_iterator)
        self.micro_batches = original_micro_batches
        self.module.set_sampling_mode(False)
        return text


    def _aggregate_total_losses(self):
        all_agg_outputs = []
        # gather each output for all the gradient accumulation steps
        grouped_outputs = [list(x) for x in zip(*self.fwd_outputs)]
        # if any are scalar, make them dim 1 so we can concat across DP ranks
        for outputs in grouped_outputs:
            for i, output in enumerate(outputs):
                if output.dim() == 0:
                    outputs[i] = torch.unsqueeze(output, 0)

        if self.is_last_stage():
            agg_sizes = []
            # loop to gather all the outputs across DP ranks
            for outputs in grouped_outputs:
                # concat all the grad_accum_steps
                concat_outputs = torch.cat(outputs)
                if self.is_data_parallel:
                    # might be different sizes across DP ranks, so, gather all the sizes
                    sizes = [None] * self.grid.get_data_parallel_world_size()
                    torch.distributed.all_gather_object(sizes, concat_outputs.size(), group=self.grid.get_data_parallel_group())
                    # once we know all the sizes we can gather the results across DP ranks
                    gather_result = [torch.zeros(size).to(self.device) for size in sizes]
                    dist.all_gather(gather_result, concat_outputs, group=self.grid.get_data_parallel_group())
                    # and finally, concat
                    agg_output = torch.cat(gather_result)
                else:
                    agg_output = concat_outputs
                agg_sizes.append(agg_output.size())
                all_agg_outputs.append(agg_output)

            # send the sizes, then broadcast to the PP ranks
            if self.is_pipe_parallel:
                torch.distributed.broadcast_object_list([agg_sizes], src=self.global_rank, group=self.grid.get_pipe_parallel_group())
                for agg_output in all_agg_outputs:
                    dist.broadcast(tensor=agg_output, src=self.global_rank, group=self.grid.get_pipe_parallel_group())
        else:
            # get the outputs from the last stage
            src_rank = self.grid.stage_to_global(self.num_stages - 1)
            assert src_rank in self.grid.pp_group
            result = [None]
            torch.distributed.broadcast_object_list(result, src=src_rank, group=self.grid.get_pipe_parallel_group())
            agg_sizes = result[0]
            for agg_size in agg_sizes:
                agg_output = torch.zeros(agg_size).to(self.device)
                dist.broadcast(tensor=agg_output, src=src_rank, group=self.grid.get_pipe_parallel_group())
                all_agg_outputs.append(agg_output)

        return all_agg_outputs


    # We override this to handle the model returning a list of "losses", but only doing backprop on the first.
    def _exec_forward_pass(self, buffer_id):
        self.tput_timer.start()
        self.mem_status('BEFORE FWD', reset_max=True)

        if isinstance(self.pipe_buffers['inputs'][buffer_id], tuple):
            inputs = tuple(t.clone() for t in self.pipe_buffers['inputs'][buffer_id])
        else:
            inputs = self.pipe_buffers['inputs'][buffer_id].clone()

        # collect the partitioned input from the previous stage
        if self.is_pipe_partitioned and not self.is_first_stage():
            part_input = PartitionedTensor.from_meta(meta=inputs[0],
                                                     local_part=inputs[1],
                                                     group=self.grid.get_slice_parallel_group())

            inputs = (part_input.full(), *inputs[2:])
            inputs[0].requires_grad = True
            # skip mask
            #inputs[1].requires_grad = True
            part_input = None
            inputs = inputs[0] if len(inputs) == 1 else inputs
            self.pipe_buffers['inputs'][buffer_id] = inputs

        # inputs has no gradient because it is from a cloned tensor
        outputs = super(PipelineEngine, self).forward(inputs)

        # Reset activation checkpointing buffers.
        # Need to call this between evaluation iterations
        if not self.module.training:
            ds_checkpointing.reset()

        # Partition the outputs if we are not the last stage
        if self.is_pipe_partitioned and not self.is_last_stage():
            if isinstance(outputs, tuple):
                first_output = outputs[0]
                # TODO: Improve pipe partitioning to pass multiple tensors that require grads
                assert all([torch.is_tensor(elt) and elt.requires_grad is False for elt in outputs[1:]])
                outputs_tail = outputs[1:]
            elif torch.is_tensor(outputs):
                first_output = outputs
                outputs_tail = []
            else:
                raise ValueError("expecting a tensor or a tuple of tensors")
            part = PartitionedTensor(tensor=first_output, group=self.grid.get_slice_parallel_group())
            # Clear the large output data, but save the computation graph
            first_output.data = torch.zeros(1)
            self.pipe_buffers['output_tensors'][buffer_id] = first_output
            # Inject the partitioned tensor into the output before sending
            outputs = (part.to_meta(), part.data(), *outputs_tail)
            part = None

        self.pipe_buffers['outputs'][buffer_id] = outputs

        # Optionally compute loss on the last device
        if self.is_last_stage():
            if self._compute_loss and self.module.loss_fn is not None:
                labels = self.pipe_buffers['labels'][buffer_id]
                losses = self.module.loss_fn(outputs, labels)
            else:
                # Some models just return loss from forward()
                losses = outputs
            if self.eval_return_logits:
                self.outputs = outputs
            if isinstance(losses, torch.Tensor):
                self.loss = losses
                self.fwd_outputs.append([self.loss.detach()])
            else:
                self.loss = losses[0]
                self.fwd_outputs.append([l.detach() for l in losses])


    def _exec_load_micro_batch_multiple_buffers(self, buffer_ids):
        if self.wall_clock_breakdown():
            self.timers(BATCH_INPUT_TIMER).start()

        batch = self._next_batch()

        if self.is_first_stage():
            loaded = None
            if torch.is_tensor(batch[0]):
                loaded = batch[0].clone().to(self.device).detach()
                if self._config.pipeline['activation_checkpoint_interval'] > 0 and self._config.pipeline[
                        'use_reentrant']:
                    loaded.requires_grad = loaded.is_floating_point()
            else:
                assert isinstance(batch[0], (tuple, list))
                # Assume list or tuple
                loaded = []
                for x in batch[0]:
                    assert torch.is_tensor(x)
                    mine = x.clone().detach().to(self.device)
                    if self._config.pipeline['activation_checkpoint_interval'] > 0 and self._config.pipeline[
                            'use_reentrant']:
                        mine.requires_grad = mine.is_floating_point()
                    loaded.append(mine)
                loaded = tuple(loaded)

            for buffer_id in buffer_ids:
                self.pipe_buffers['inputs'][buffer_id] = loaded

        if self.is_last_stage():
            loaded = batch[1]
            if torch.is_tensor(batch[1]):
                loaded = batch[1].to(self.device)
            # XXX: torch 1.6.0 DataLoader will auto convert tuple to list
            elif isinstance(batch[1], (tuple, list)):
                loaded = []
                for x in batch[1]:
                    assert torch.is_tensor(x)
                    x = x.to(self.device).detach()
                    loaded.append(x)
                loaded = tuple(loaded)

            for buffer_id in buffer_ids:
                self.pipe_buffers['labels'][buffer_id] = loaded

        if self.wall_clock_breakdown():
            self.timers(BATCH_INPUT_TIMER).stop()


    @torch.no_grad()
    def _exec_reference_logits_forward_pass(self, buffer_id):
        self.lora_model[0].disable_adapter_layers()
        self.module.set_dpo_reference_mode(True)
        if isinstance(self.pipe_buffers['inputs'][buffer_id], tuple):
            inputs = tuple(t.clone() for t in self.pipe_buffers['inputs'][buffer_id])
        else:
            inputs = self.pipe_buffers['inputs'][buffer_id].clone()

        # collect the partitioned input from the previous stage
        if self.is_pipe_partitioned and not self.is_first_stage():
            if self.pipe_partition_input_meta_cache is None:
                self.pipe_partition_input_meta_cache = inputs[0].to('cpu')
            part_input = PartitionedTensor.from_meta(meta=self.pipe_partition_input_meta_cache,
                                                     local_part=inputs[1],
                                                     group=self.grid.get_slice_parallel_group())

            inputs = (part_input.full(), *inputs[2:])
            inputs[0].requires_grad = True
            # skip mask
            #inputs[1].requires_grad = True
            part_input = None
            inputs = inputs[0] if len(inputs) == 1 else inputs
            self.pipe_buffers['inputs'][buffer_id] = inputs

        # inputs has no gradient because it is from a cloned tensor
        outputs = super(PipelineEngine, self).forward(inputs)

        # Reset activation checkpointing buffers.
        # Need to call this between evaluation iterations
        if not self.module.training:
            ds_checkpointing.reset()

        # Partition the outputs if we are not the last stage
        if self.is_pipe_partitioned and not self.is_last_stage():
            if isinstance(outputs, tuple):
                first_output = outputs[0]
                # TODO: Improve pipe partitioning to pass multiple tensors that require grads
                assert all([torch.is_tensor(elt) and elt.requires_grad is False for elt in outputs[1:]])
                outputs_tail = outputs[1:]
            elif torch.is_tensor(outputs):
                first_output = outputs
                outputs_tail = []
            else:
                raise ValueError("expecting a tensor or a tuple of tensors")
            part = PartitionedTensor(tensor=first_output, group=self.grid.get_slice_parallel_group())
            # Clear the large output data, but save the computation graph
            first_output.data = torch.zeros(1, device=first_output.data.device)
            self.pipe_buffers['output_tensors'][buffer_id] = first_output
            # Inject the partitioned tensor into the output before sending
            outputs = (part.to_meta(), part.data(), *outputs_tail)
            part = None

        self.pipe_buffers['outputs'][buffer_id] = outputs
        self.lora_model[0].enable_adapter_layers()
        self.module.set_dpo_reference_mode(False)


    def _exec_send_micro_batch_id(self, send_micro_batch_id):
        assert isinstance(send_micro_batch_id, int)
        if self.num_stages == 1:
            return send_micro_batch_id
        send_micro_batch_id = torch.tensor(send_micro_batch_id)
        recv_micro_batch_id = torch.tensor(-1)
        if _is_even(self.stage_id):
            if not self.is_last_stage():
                p2p.send(send_micro_batch_id, self.next_stage)
            if not self.is_first_stage():
                p2p.recv(recv_micro_batch_id, self.prev_stage)
        else:
            if not self.is_first_stage():
                p2p.recv(recv_micro_batch_id, self.prev_stage)
            if not self.is_last_stage():
                p2p.send(send_micro_batch_id, self.next_stage)
        # last stage sends to first stage
        if self.is_first_stage():
            p2p.recv(recv_micro_batch_id, self.num_stages-1)
        if self.is_last_stage():
            p2p.send(send_micro_batch_id, 0)
        return recv_micro_batch_id.item()


    def _exec_load_micro_batch_for_sampling(self, buffer_id, inputs):
        loaded = (
            inputs['input_ids'],
            inputs['attention_mask'],
            torch.tensor([0]),  # labels must be provided, so use a dummy
            inputs['micro_batch_id'],
        )
        loaded = tuple(x.clone().detach().to(self.device) for x in loaded)
        self.pipe_buffers['inputs'][buffer_id] = loaded


    @torch.no_grad()
    def _exec_sampling_forward_pass(self, buffer_id):
        if isinstance(self.pipe_buffers['inputs'][buffer_id], tuple):
            inputs = tuple(t.clone() for t in self.pipe_buffers['inputs'][buffer_id])
        else:
            inputs = self.pipe_buffers['inputs'][buffer_id].clone()

        # collect the partitioned input from the previous stage
        if self.is_pipe_partitioned and not self.is_first_stage():
            if self.pipe_partition_input_meta_cache is None:
                self.pipe_partition_input_meta_cache = inputs[0].to('cpu')
            part_input = PartitionedTensor.from_meta(meta=self.pipe_partition_input_meta_cache,
                                                     local_part=inputs[1],
                                                     group=self.grid.get_slice_parallel_group())

            inputs = (part_input.full(), *inputs[2:])
            inputs[0].requires_grad = True
            # skip mask
            #inputs[1].requires_grad = True
            part_input = None
            inputs = inputs[0] if len(inputs) == 1 else inputs
            self.pipe_buffers['inputs'][buffer_id] = inputs

        # inputs has no gradient because it is from a cloned tensor
        outputs = super(PipelineEngine, self).forward(inputs)

        # Reset activation checkpointing buffers.
        # Need to call this between evaluation iterations
        if not self.module.training:
            ds_checkpointing.reset()

        # Partition the outputs if we are not the last stage
        if self.is_pipe_partitioned and not self.is_last_stage():
            if isinstance(outputs, tuple):
                first_output = outputs[0]
                # TODO: Improve pipe partitioning to pass multiple tensors that require grads
                assert all([torch.is_tensor(elt) and elt.requires_grad is False for elt in outputs[1:]])
                outputs_tail = outputs[1:]
            elif torch.is_tensor(outputs):
                first_output = outputs
                outputs_tail = []
            else:
                raise ValueError("expecting a tensor or a tuple of tensors")
            part = PartitionedTensor(tensor=first_output, group=self.grid.get_slice_parallel_group())
            # Clear the large output data, but save the computation graph
            first_output.data = torch.zeros(1, device=first_output.data.device)
            self.pipe_buffers['output_tensors'][buffer_id] = first_output
            # Inject the partitioned tensor into the output before sending
            outputs = (part.to_meta(), part.data(), *outputs_tail)
            part = None

        self.pipe_buffers['outputs'][buffer_id] = outputs


    def _sample_from_logits(self, buffer_id):
        logits = self.pipe_buffers['outputs'][buffer_id]
        input_ids = torch.argmax(logits, dim=-1)
        return input_ids


    def _valid_stage(self, stage_id):
        return 0 <= stage_id < self.num_stages


    def _valid_micro_batch(self, micro_batch_id):
        return 0 <= micro_batch_id < self.micro_batches


    def _exec_sampling_schedule(self, examples, max_new_tokens=1e9):
        assert isinstance(examples, list) and len(examples) > 0
        # Reserve and reset buffers.
        self._reserve_pipe_buffers(2)
        self.fwd_outputs = []
        eos_token_ids = torch.tensor(list(self.eos_token_ids))
        for example in examples:
            example['done'] = torch.tensor([False]*example['input_ids'].size(0))
            example['num_new_tokens'] = 0
        num_batches_done = 0
        num_batches = len(examples)

        if self.is_first_stage():
            queue = deque()
            for i, example in enumerate(examples):
                queue.append((i, {
                    'input_ids': example['input_ids'],
                    'attention_mask': example['attention_mask'],
                    'micro_batch_id': torch.tensor(i),
                }))

        step_id = 0
        prev_micro_batch_id = -1
        while True:
            micro_batch_id = -1
            # Alternate send/recv buffers
            if _is_even(self.stage_id):
                recv_buf = step_id % 2
                send_buf = (step_id + 1) % 2
            else:
                recv_buf = (step_id + 1) % 2
                send_buf = step_id % 2

            # Send prev_micro_batch_id to next stage. Last stage wraps around and sends to first stage.
            micro_batch_id = self._exec_send_micro_batch_id(prev_micro_batch_id)
            batch_size = examples[micro_batch_id]['input_ids'].size(0)

            # If last stage did a forward pass, send the sampled input_ids to the first stage.
            if self.is_first_stage() and self._valid_micro_batch(micro_batch_id):
                if self.num_stages > 1:
                    input_ids = torch.tensor([[-1]*batch_size])
                    p2p.recv(input_ids, self.num_stages-1)
                assert input_ids.size(-1) == 1
                input_ids = input_ids.to('cpu')
                prev_done = examples[micro_batch_id]['done']
                # Determine which items in the batch are done generating.
                done = prev_done | (input_ids == eos_token_ids).any(-1)
                examples[micro_batch_id]['done'] = done
                batch_done = done.all().item()
                # Output pad token and 0 attention mask for items in the batch that are already done.
                prev_done_reshaped = prev_done.unsqueeze(-1)
                input_ids = torch.where(prev_done_reshaped, self.tokenizer.pad_token_id, input_ids)
                attention_mask_extension = torch.where(prev_done_reshaped, 0, 1)
                input_ids = torch.cat([examples[micro_batch_id]['input_ids'], input_ids], dim=-1)
                examples[micro_batch_id]['input_ids'] = input_ids
                attention_mask = torch.cat([examples[micro_batch_id]['attention_mask'], attention_mask_extension], dim=-1)
                examples[micro_batch_id]['attention_mask'] = attention_mask
                examples[micro_batch_id]['num_new_tokens'] += 1
                if examples[micro_batch_id]['num_new_tokens'] >= max_new_tokens:
                    break
                if batch_done:
                    num_batches_done += 1
                else:
                    # Model needs full attention mask, but only most recent sampled input_id.
                    queue.append((micro_batch_id, {'input_ids': input_ids[..., -1:], 'attention_mask': attention_mask, 'micro_batch_id': torch.tensor(micro_batch_id)}))
            if self.is_last_stage() and self._valid_micro_batch(prev_micro_batch_id) and self.num_stages > 1:
                p2p.send(input_ids, 0)

            if self.is_first_stage():
                if len(queue) > 0:
                    micro_batch_id, inputs = queue.popleft()
                    self._exec_load_micro_batch_for_sampling(recv_buf, inputs)

            if _is_even(self.stage_id):
                if self._valid_stage(self.next_stage):
                    if self._valid_micro_batch(prev_micro_batch_id):
                        self._exec_send_activations(send_buf)
                if self._valid_stage(self.prev_stage):
                    if self._valid_micro_batch(micro_batch_id):
                        self._exec_recv_activations(recv_buf)
            else:
                if self._valid_stage(self.prev_stage):
                    if self._valid_micro_batch(micro_batch_id):
                        self._exec_recv_activations(recv_buf)
                if self._valid_stage(self.next_stage):
                    if self._valid_micro_batch(prev_micro_batch_id):
                        self._exec_send_activations(send_buf)

            if self._valid_micro_batch(micro_batch_id):
                self._exec_sampling_forward_pass(recv_buf)
                if self.is_last_stage():
                    input_ids = self._sample_from_logits(recv_buf)

            prev_micro_batch_id = micro_batch_id
            step_id += 1
            if num_batches_done == num_batches:
                break

        for example in examples:
            del example['done']
            del example['num_new_tokens']
        return examples


    # make our forward pass method apply
    PipelineEngine._INSTRUCTION_MAP[schedule.ForwardPass] = _exec_forward_pass
    PipelineEngine._INSTRUCTION_MAP[LoadMicroBatchMultipleBuffers] = _exec_load_micro_batch_multiple_buffers
    PipelineEngine._INSTRUCTION_MAP[ReferenceLogitsForwardPass] = _exec_reference_logits_forward_pass


class ColumnMajorParallelTopology(ProcessTopology):
    """
    A topology specialisation for hybrid data+pipeline parallelism optimized for LoRA training:
    - Sends high-volume "per token" hidden states over PCIe/NVLink.
    - Sends lower-volume "per step" LoRA gradient reductions over Ethernet/InfiniBand.
    """
    def __init__(self, num_pp, num_dp):
        # Swap the axes and dims to change the rank mapping
        super().__init__(axes=['data', 'pipe'], dims=[num_dp, num_pp])


class CustomPipelineModule(PipelineModule):
    def __init__(self, layers, use_column_major_topology, model=None, **kwargs):
        # Assign to list to avoid registering the nn.Module
<<<<<<< HEAD
        self.model = [model]
        # Hybrid LoRA data+pipeline parallelism may want to use "column-major" layout
        if use_column_major_topology:
            world_size = dist.get_world_size()
            num_stages = kwargs.get('num_stages')
            if num_stages > 1 and world_size > 1:
                assert world_size % num_stages == 0, f"world_size ({world_size}) must be divisible by num_stages ({num_stages})"
                num_dp = world_size // num_stages
                kwargs['topology'] = ColumnMajorParallelTopology(num_pp=num_stages, num_dp=num_dp)
=======
        self._model = [model]
>>>>>>> bb18e345
        super().__init__(layers, **kwargs)

    @property
    def model(self):
        return self._model[0]

    def set_dpo_reference_mode(self, dpo_reference_mode):
        self.model.set_dpo_reference_mode(dpo_reference_mode)

    def set_sampling_mode(self, sampling_mode):
        self.model.set_sampling_mode(sampling_mode)

    def _partition_layers(self, method='uniform'):
        num_stages = self._topo.get_dim('pipe')
        stage_id = self._topo.get_coord(self.global_rank).pipe

        if self.global_rank == 0:
            print(f'Partitioning pipeline stages with method {method}')

        method = method.lower()

        estimated_sizes = None
        # Each stage gets a simple uniform number of layers.
        if method == 'uniform':
            num_layers = len(self._layer_specs)
            self.parts = ds_utils.partition_uniform(num_items=num_layers, num_parts=num_stages)
        elif method == 'parameters':
            param_counts = self._count_layer_params()
            self.parts = ds_utils.partition_balanced(weights=param_counts, num_parts=num_stages)
        elif method.startswith('type:'):
            layertype = method.split(':')[1]
            binary_weights = [0] * len(self._layer_specs)
            for idx in self._find_layer_type(layertype):
                binary_weights[idx] = 1
            self.parts = ds_utils.partition_balanced(weights=binary_weights, num_parts=num_stages)
        elif method == 'profile':
            raise NotImplementedError(f'Partitioning method {method} not implemented.')
        elif method == 'estimated_size':
            estimated_sizes = [getattr(l, 'estimated_size', 0) for l in self._layer_specs]
            self.parts = ds_utils.partition_balanced(weights=estimated_sizes, num_parts=num_stages)
        else:
            raise NotImplementedError(f'Partitioning method {method} not implemented.')

        # Print some information on the partitioning.
        if self.global_rank == 0:
            for stage in range(num_stages):
                start = self.parts[stage]
                stop = self.parts[stage + 1]
                print(f'stage={stage} layers={stop - start}')
                for idx, layer in enumerate(self._layer_specs[start:stop]):
                    name = str(layer)
                    if isinstance(layer, LayerSpec):
                        name = layer.typename.__name__
                    if isinstance(layer, nn.Module):
                        name = layer.__class__.__name__
                    else:
                        try:
                            name = layer.__name__
                        except AttributeError:
                            pass
                    logstr = f'    {idx+start:2d}: {name}'
                    if estimated_sizes:
                        es = estimated_sizes[idx+start]
                        logstr += f', estimated size: {es}'
                    print(logstr)
            if self.loss_fn:
                try:
                    print(f'  loss: {self.loss_fn.__name__}')
                except AttributeError:
                    print(f'  loss: {self.loss_fn.__class__.__name__}')
        deepspeed.comm.barrier()

        self._set_bounds(start=self.parts[stage_id], stop=self.parts[stage_id + 1])


class DPOTrainSchedule(PipeSchedule):
    """Train schedule for DPO. Does an extra forward pass for the reference logits."""

    def steps(self):
        prev_micro_batch_id = -1
        total_steps = 2 * (self.micro_batches + self.stages - 1)
        forward_step_id = 0
        for step_id in range(total_steps):
            # Map the step of the pipeline to the micro-batch id and also whether it is a
            # forward or backward pass step.
            micro_batch_id, is_forward = self._step_to_micro_batch(step_id)

            if self._valid_micro_batch(prev_micro_batch_id):
                prev_buffer = self._buffer_idx(prev_micro_batch_id)
            if self._valid_micro_batch(micro_batch_id):
                curr_buffer = self._buffer_idx(micro_batch_id)

            # Alternate send/recv buffers for reference logits forward.
            num_normal_pipe_buffers = self.num_pipe_buffers() - 2
            if _is_even(self.stage_id):
                recv_buf = step_id % 2 + num_normal_pipe_buffers
                send_buf = (step_id + 1) % 2 + num_normal_pipe_buffers
            else:
                recv_buf = (step_id + 1) % 2 + num_normal_pipe_buffers
                send_buf = step_id % 2 + num_normal_pipe_buffers

            cmds = []

            # Exchange activations
            if is_forward:
                if self._valid_micro_batch(prev_micro_batch_id) and self._valid_stage(self.prev_stage):
                    cmds.append(SendGrad(prev_buffer))
                if self._valid_micro_batch(micro_batch_id) and self._valid_stage(self.prev_stage):
                    cmds.append(RecvActivation(curr_buffer))

                # Activations for reference logits.
                if _is_even(self.stage_id):
                    if self._valid_stage(self.next_stage):
                        if self._valid_micro_batch(micro_batch_id - 1):
                            cmds.append(SendActivation(send_buf))
                    if self._valid_stage(self.prev_stage):
                        if self._valid_micro_batch(micro_batch_id):
                            cmds.append(RecvActivation(recv_buf))
                else:
                    if self._valid_stage(self.prev_stage):
                        if self._valid_micro_batch(micro_batch_id):
                            cmds.append(RecvActivation(recv_buf))
                    if self._valid_stage(self.next_stage):
                        if self._valid_micro_batch(micro_batch_id - 1):
                            cmds.append(SendActivation(send_buf))
            else:
                if self._valid_micro_batch(micro_batch_id) and self._valid_stage(self.next_stage):
                    cmds.append(RecvGrad(curr_buffer))
                if self._valid_micro_batch(prev_micro_batch_id) and self._valid_stage(self.next_stage):
                    cmds.append(SendActivation(prev_buffer))

            # First/last stage loads
            if self.stage_id == 0 or self.stage_id == self.stages - 1:
                if is_forward and self._valid_micro_batch(micro_batch_id):
                    # Load for normal forward and reference logits forward.
                    cmds.append(LoadMicroBatchMultipleBuffers(curr_buffer, recv_buf))

            # Computation
            if self._valid_micro_batch(micro_batch_id):
                if is_forward:
                    # Reference logits forward.
                    cmds.append(ReferenceLogitsForwardPass(recv_buf))
                    cmds.append(ForwardPass(curr_buffer))
                    forward_step_id += 1
                else:
                    cmds.append(BackwardPass(curr_buffer))

            # Model step at the end of the batch
            if step_id == total_steps - 1:
                cmds.append(ReduceTiedGrads())
                cmds.append(ReduceGrads())
                cmds.append(OptimizerStep())

            # Prepare state for next time
            prev_micro_batch_id = micro_batch_id
            yield cmds

    def num_pipe_buffers(self):
        buffers = min(self.stages - self.stage_id, self.micro_batches)
        # +2 buffers for reference logit forward pass.
        return max(2, buffers) + 2

    def _step_to_micro_batch(self, step_id):
        if _is_even(step_id) and _is_even(self.stage_id):
            micro_batch_id = self._even_step_forward_id(step_id)
            is_forward = True

        elif _is_odd(step_id) and _is_odd(self.stage_id):
            micro_batch_id = self._odd_step_forward_id(step_id)
            is_forward = True

        elif _is_even(step_id) and _is_odd(self.stage_id):
            micro_batch_id = self._even_step_backward_id(step_id)
            is_forward = False

        elif _is_odd(step_id) and _is_even(self.stage_id):
            micro_batch_id = self._odd_step_backward_id(step_id)
            is_forward = False

        else:
            assert False

        return micro_batch_id, is_forward

    def _even_step_forward_id(self, step_id):
        base = step_id // 2
        micro_batch_id = int(base - self.stage_id // 2)
        return micro_batch_id

    def _odd_step_forward_id(self, step_id):
        base = (step_id - 1) // 2
        micro_batch_id = int(base - self.stage_id // 2)
        return micro_batch_id

    def _even_step_backward_id(self, step_id):
        base = step_id // 2
        micro_batch_id = int(base - self.stages + (self.stage_id + 1) // 2)
        return micro_batch_id

    def _odd_step_backward_id(self, step_id):
        base = ((step_id - 1) // 2) - self.stages + 1
        micro_batch_id = int(base + self.stage_id // 2)
        return micro_batch_id

    # Override to account for the extra 2 buffers used for reference logit forward pass.
    def _buffer_idx(self, micro_batch_id):
        assert self._valid_micro_batch(micro_batch_id)
        return micro_batch_id % (self.num_pipe_buffers() - 2)


class DPOInferenceSchedule(PipeSchedule):
    def steps(self):
        total_steps = self.micro_batches + self.stages - 1
        for step_id in range(total_steps):
            cmds = []
            micro_batch_id = step_id - self.stage_id

            # Alternate send/recv buffers
            if _is_even(self.stage_id):
                recv_buf = step_id % 2
                send_buf = (step_id + 1) % 2
            else:
                recv_buf = (step_id + 1) % 2
                send_buf = step_id % 2

            ref_recv_buf = recv_buf + 2
            ref_send_buf = send_buf + 2

            if self.is_first_stage or self.is_last_stage:
                if self._valid_micro_batch(micro_batch_id):
                    cmds.append(LoadMicroBatchMultipleBuffers(recv_buf, ref_recv_buf))

            if _is_even(self.stage_id):
                if self._valid_stage(self.next_stage):
                    if self._valid_micro_batch(micro_batch_id - 1):
                        cmds.append(SendActivation(ref_send_buf))
                        cmds.append(SendActivation(send_buf))
                if self._valid_stage(self.prev_stage):
                    if self._valid_micro_batch(micro_batch_id):
                        cmds.append(RecvActivation(ref_recv_buf))
                        cmds.append(RecvActivation(recv_buf))
            else:
                if self._valid_stage(self.prev_stage):
                    if self._valid_micro_batch(micro_batch_id):
                        cmds.append(RecvActivation(ref_recv_buf))
                        cmds.append(RecvActivation(recv_buf))

                if self._valid_stage(self.next_stage):
                    if self._valid_micro_batch(micro_batch_id - 1):
                        cmds.append(SendActivation(ref_send_buf))
                        cmds.append(SendActivation(send_buf))

            if self._valid_micro_batch(micro_batch_id):
                cmds.append(ReferenceLogitsForwardPass(ref_recv_buf))
                cmds.append(ForwardPass(recv_buf))

            yield cmds

    def num_pipe_buffers(self):
        return 4<|MERGE_RESOLUTION|>--- conflicted
+++ resolved
@@ -668,7 +668,6 @@
 class CustomPipelineModule(PipelineModule):
     def __init__(self, layers, use_column_major_topology, model=None, **kwargs):
         # Assign to list to avoid registering the nn.Module
-<<<<<<< HEAD
         self.model = [model]
         # Hybrid LoRA data+pipeline parallelism may want to use "column-major" layout
         if use_column_major_topology:
@@ -678,9 +677,6 @@
                 assert world_size % num_stages == 0, f"world_size ({world_size}) must be divisible by num_stages ({num_stages})"
                 num_dp = world_size // num_stages
                 kwargs['topology'] = ColumnMajorParallelTopology(num_pp=num_stages, num_dp=num_dp)
-=======
-        self._model = [model]
->>>>>>> bb18e345
         super().__init__(layers, **kwargs)
 
     @property
